--- conflicted
+++ resolved
@@ -46,152 +46,3 @@
 import pandas as pd
 # Load your dataset (e.g., pandas DataFrame)
 df = pd.read_csv("data.csv")
-
-# Get AI-recommended visualizations
-<<<<<<< HEAD
-suggestions = ps.recommender(df)
-print(suggestions)
-```
-### 📊 Sample Output:
-```bash
-	plot_type	variables	       	            ensemble_score	    model_agreement	         source_models
-0	hist	    age	            	            0.50	            2                        [llama3-70b-8192, llama-3.3-70b-versatile]
-1	scatter	    age, fare	    	            0.50	            2	                     [llama3-70b-8192, llama-3.3-70b-versatile]
-2	bar	        pclass, survived	            0.25	            1	                     [llama3-70b-8192]
-3	pie	        sex		                        0.25	            1	                     [llama3-70b-8192]
-4	boxplot 	fare		                    0.25	            1	                     [llama3-70b-8192]
-
-```
-
-### 📈 2. One-Click Plot Generation
-Generate recommended charts instantly:
-
-```bash
-plot1 = ps.generate_plot(df, suggestions[0]) # This will plot a bar chart with variables 'survived', 'pclass'
-plot2 = ps.generate_plot(df, suggestions[1]) # This will plot a bar chart with variables 'survived', 'sex'
-plot3 = ps.generate_plot(df, suggestions[2]) # This will plot a histogram with variable 'age'
-```
-🎛️ Want more control? 
-- You can add more recommendations
-
-``` bash
-suggestions = ps.recommender(df, n=20)
-```
-
-- You can specify the variables
-
-``` bash
-plot1 = ps.generate_plot(df, suggestions[1], x='pclass', y='survived' ) 
-```
-
-- You can add plot specific arguments
-
-``` bash
-plot1 = ps.generate_plot(df, suggestions[1], x='pclass', y='survived', hue, xlabel, ylabel ) 
-```
-
-### 🧾 3. AI-Powered Plot Explanation
-=======
-suggestions = ps.recommender(df) # default number of suggestions is 5
-print(suggestions)
-```
-### 📊 Sample Output:
-
-![alt text](image.png)
-
-🎛️ Want more suggestions?
-
-``` bash
-suggestions = ps.recommender(df, n=10)  
-```
-
-### 🧾 2. AI-Powered Plot Explanation
->>>>>>> 22a9d1e8
-Turn your visualizations into stories with natural language insights:
-
-``` bash
-explanation = ps.explainer(plot1)
-
-print(explanation)
-```
-
-<<<<<<< HEAD
-### ⚙️ Advanced explanation Options
-=======
-### ⚙️ Advanced Options
->>>>>>> 22a9d1e8
-- Custom Prompts: You can provide your own prompt to guide the explanation
-
-``` bash
-explanation = refine_plot_explanation(
-    fig,
-    prompt="Explain the key trends in this sales data visualization"
-)
-```
-- Multiple Refinement Iterations: Increase the number of refinement cycles for more polished explanations:
-
-```bash  
-explanation = refine_plot_explanation(fig, iterations=3)  # Default is 2
-```
-<<<<<<< HEAD
-- Using Different Models: The package automatically selects the best available model, but you can specify models:
-
-``` bash
-explanation = refine_plot_explanation(fig, model_rotation=['llama-3.2-90b-vision-preview'])  # Use only this model
-``` 
-
-## 🔄 Combined Workflow: Suggest → Plot → Explain
-``` bash
-suggestions = ps.recommender(df)
-plot = ps.generate_plot(df, suggestions[0])
-insight = ps.explainer(plot)
-```
-=======
->>>>>>> 22a9d1e8
-
-## 🤝 Contributing
-We welcome contributions!
-
-### Branching Strategy
-- main → The stable production-ready version of PlotSense.
-- dev → Active development
-- feature/<feature-name> → Branches for specific features (e.g., feature/ai-visualization-suggestions).
-
-### 💡 How to Help
-- 🐞 **Bug Reports** → GitHub Issues
-- 💡 **Suggest features** → Open a discussion
-- 🚀 **Submit PRs** → Fork → Branch → Test → Pull Request
-
-### 📅 Roadmap
-- More model integrations
-- Automated insight highlighting
-- Jupyter widget support
-
-### 📥 Install or Update
-``` bash
-pip install --upgrade plotsense  # Get the latest features!
-```
-## 🛡 License
-<<<<<<< HEAD
-APACHE 2.0 License (Open Source)
-
-## 🔐 API & Privacy Notes
-- Your API key is securely held in memory for your current Python session.
-- All requests are processed via Groq's API servers—no data is stored locally by PlotSense.
-- Requires an internet connection for model-backed features.
-
-Let your data speak—with clarity, power, and PlotSense.
-📊✨
-
-
-=======
-MIT License (Open Source)
->>>>>>> 22a9d1e8
-
-## 🔐 API & Privacy Notes
-- Your API key is securely held in memory for your current Python session.
-- All requests are processed via Groq's API servers—no data is stored locally by PlotSense.
-- Requires an internet connection for model-backed features.
-
-Let your data speak—with clarity, power, and PlotSense.
-📊✨